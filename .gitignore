--- conflicted
+++ resolved
@@ -157,7 +157,7 @@
 #  be found at https://github.com/github/gitignore/blob/main/Global/JetBrains.gitignore
 #  and can be added to the global gitignore or merged into this file.  For a more nuclear
 #  option (not recommended) you can uncomment the following to ignore the entire idea folder.
-<<<<<<< HEAD
+
 .idea/
 
 .ipynb_checkpoints/
@@ -166,7 +166,4 @@
 run_sys/
 *.json
 *.pt
-.archive/
-=======
-.idea/
->>>>>>> 20b767f9
+.archive/